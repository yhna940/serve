

# Torchserve Model Server Benchmarking

The benchmarks measure the performance of TorchServe on various models and benchmarks.  It supports either a number of built-in models or a custom model passed in as a path or URL to the .mar file.  It also runs various benchmarks using these models (see benchmarks section below).  The benchmarks are executed in the user machine through a python3 script in case of jmeter and a shell script in case of apache benchmark.  TorchServe is run on the same machine in a docker instance to avoid network latencies.  The benchmark must be run from within the context of the full TorchServe repo(i.e. the benchmark tests reside inside serve/benchmarks folder).

We currently support benchmarking with JMeter & Apache Bench. One can also profile backend code with snakeviz.

* [Benchmarking with JMeter](#benchmarking-with-jmeter)
* [Benchmarking with Apache Bench](#benchmarking-with-apache-bench)
* [Profiling](#profiling)

# Benchmarking with JMeter


## Installation

It assumes that you have followed quick start/installation section and have required pre-requisites i.e. python3, java and docker [if needed]. If not then please refer [quick start](https://github.com/pytorch/serve/blob/master/README.md) for setup.

### Ubuntu

We have provided an `install_dependencies.sh` script to install everything needed to execute the benchmark on user's Ubuntu environment. First clone the TorchServe repository:

```bash
git clone https://github.com/pytorch/serve.git
```
Now execute this script as below.
On CPU based instance, use `./install_dependencies.sh`.
On GPU based instance, use `./install_dependencies.sh True`.

### MacOS

For mac, you should have python3 and java installed.  If you wish to run the default benchmarks featuring a docker-based instance of TorchServe, you will need to install docker as well.  Finally, you will need to install jmeter with plugins which can be accomplished by running `mac_install_dependencies.sh`.

The benchmarking script requires the following to run:
- python3
- JDK or OpenJDK
- jmeter installed through homebrew or linuxbrew with the plugin manager and the following plugins: jpgc-synthesis=2.1,jpgc-filterresults=2.1,jpgc-mergeresults=2.1,jpgc-cmd=2.1,jpgc-perfmon=2.1
- nvidia-docker

## Models

The pre-trained models for the benchmark can be mostly found in the [TorchServe model zoo](https://github.com/pytorch/serve/blob/master/docs/model_zoo.md). We currently support the following:
- [resnet: ResNet-18 (Default)](https://torchserve.s3.amazonaws.com/mar_files/resnet-18.mar)
- [squeezenet: SqueezeNet V1.1](https://torchserve.s3.amazonaws.com/mar_files/squeezenet1_1.mar)

## Benchmarks

We support several basic benchmarks:
- throughput: Run inference with enough threads to occupy all workers and ensure full saturation of resources to find the throughput.  The number of threads defaults to 100.
- latency: Run inference with a single thread to determine the latency
- ping: Test the throughput of pinging against the frontend
<<<<<<< HEAD
- load: Loads the same model many times in parallel.  The number of loads is given by the "count" option and defaults to 16.

Following benchmarks will be available upon merging PR #255 to master
- repeated_scale_calls: Will scale the model up to "scale_up_workers"=16 then down to "scale_down_workers"=1 then up and down repeatedly.
- multiple_models: Loads and scales up three models (1. squeeze-net and 2. resnet), at the same time, runs inferences on them, and then scales them down.  Use the options "urlN", "modelN_name", "dataN" to specify the model url, model name, and the data to pass to the model respectively.  data1 and data2 are of the format "&apos;Some garbage data being passed here&apos;" and data3 is the filesystem path to a file to upload.

We also support compound benchmarks:
- concurrent_inference: Runs the basic benchmark with different numbers of threads

#### Using pre-build docker image

* You can specify, docker image using --docker option. You must create docker by following steps given [here](https://github.com/pytorch/serve/tree/master/docker).

```bash
cd serve/benchmarks
./benchmark.py latency -l 1 --docker pytorch/torchserve:0.1.1-cpu
```

* If you don't specify --ts or --docker then it will use latest image for torchserve on dockerhub and start container by the name of 'ts_benchmark_gpu' or 'ts_benchmark_cpu' depending on whether you have selected --gpus or not

```bash
cd serve/benchmarks
./benchmark.py latency -l 1
```

NOTE - '--docker' and '--ts' are mutually exclusive options
=======
- repeated_scale_calls: Will scale the model up to "scale_up_workers"=16 then down to "scale_down_workers"=1 then up and down repeatedly.
- multiple_models: Loads and scales up three models (1. squeeze-net and 2. resnet), at the same time, runs inferences on them, and then scales them down.  Use the options "urlN", "modelN_name", "dataN" to specify the model url, model name, and the data to pass to the model respectively.  data1 and data2 are of the format "&apos;Some garbage data being passed here&apos;" and data3 is the filesystem path to a file to upload.
- concurrent_inference: Runs the basic benchmark with different numbers of threads

## Benchmarking in dev/local environment:
>>>>>>> 9c79f9b2

#### Using local TorchServe instance:

* Install TorchServe using the [install guide](../README.md#install-torchserve)
* Start TorchServe using following command :

```bash
torchserve --start --model-store <path_to_your_model_store>
```
* To start benchmarking execute following commands

```bash
cd serve/benchmarks
python benchmark.py throughput --ts http://127.0.0.1:8080
```

#### By using external docker container for TorchServe:

* Create and start a [docker container for TorchServe](../docker/README.md).
* To start benchmarking execute following commands

```bash
cd serve/benchmarks
python benchmark.py throughput --ts http://127.0.0.1:8080
```

Note:
1) Refer the examples below to run different benchmarking suites on TorchServe.

## Accessing benchmark reports :

The benchmark reports are available at /tmp/TSBenchmark/

## Examples

Run basic latency test on default resnet-18 model\
```./benchmark.py latency --ts http://127.0.0.1:8080```


Run basic throughput test on default resnet-18 model.\
```./benchmark.py throughput --ts http://127.0.0.1:8080```

Run basic throughput on multiple models model.\
```./benchmark.py multiple_models --ts http://127.0.0.1:8080```

Run all benchmarks\
```./benchmark.py --all --ts http://127.0.0.1:8080```


Run using the squeeze-net model\
<<<<<<< HEAD
```./benchmark.py latency -m squeezenet1_1```
=======
```./benchmark.py latency -m squeezenet1_1 --ts http://127.0.0.1:8080```
>>>>>>> 9c79f9b2


Run on GPU (4 gpus)\
```./benchmark.py latency -g 4 --ts http://127.0.0.1:8080 ```


Run with a custom image\
```./benchmark.py latency -i {imageFilePath} --ts http://127.0.0.1:8080 ```


Run with a custom model (works only for CNN based models, which accept image as an input for now. We will add support for more input types in future to this command. )\
```./benchmark.py latency -c {modelUrl} -i {imageFilePath} --ts http://127.0.0.1:8080 ```


Run with custom options\
```./benchmark.py repeated_scale_calls --options scale_up_workers 100 scale_down_workers 10 --ts http://127.0.0.1:8080 ```

<<<<<<< HEAD
Run against an already running instance of TorchServe\
```./benchmark.py latency --ts 127.0.0.1``` (defaults to http, port 80, management port = port + 1)\
```./benchmark.py latency --ts 127.0.0.1:8080 --management-port 8081```
=======
>>>>>>> 9c79f9b2

Run with multiple models \
```./benchmark.py multiple_models --ts http://127.0.0.1:8080 ```

Run verbose with only a single loop\
```./benchmark.py latency -v -l 1```

## Known Issues(Running with SSL):
Using ```https``` instead of  ```http``` as the choice of protocol might not work properly currently. This is not a tested option.
```./benchmark.py latency --ts https://127.0.0.1:8443```


## Benchmark options

The full list of options can be found by running with the -h or --help flags.

# Benchmarking with Apache Bench

## Installation

It assumes that you have followed quick start/installation section and have required pre-requisites i.e. python3, java and docker [if needed]. If not then please refer [quick start](https://github.com/pytorch/serve/blob/master/README.md) for setup.

### For Ubuntu

```
apt-get install apache2-utils

```
### macOS

Apache Bench is installed in Mac by default. You can test by running ```ab -h```

### pip dependencies
`pip install -r requirements-ab.txt`

## Benchmark
### Run benchmark
This command will run the AB benchmark with default parameters. It will start a Torchserve instance locally, register Resnet-18 model, and run 100 inference requests with a concurrency of 10.
Refer [parameters section](#benchmark-parameters) for more details on configurable parameters.

`python benchmark-ab.py`

### Run benchmark with a test plan
The benchmark comes with pre-configured test plans which can be used directly to set parameters. Refer available [test plans](#test-plans ) for more details.
`python benchmark-ab.py <test plan>`

### Run benchmark with a customized test plan
This command will run Torchserve locally and perform benchmarking on the VGG11 model with test plan `soak` test plan soak has been configured with default Resnet-18 model, here we override it by providing extra parameters. Similarly, all parameters can be customized with a Test plan

`python benchmark-ab.py soak --url https://torchserve.s3.amazonaws.com/mar_files/vgg11.mar`

### Run benchmark in docker
This command will run Torchserve inside a docker container and perform benchmarking with default parameters. The docker image used here is the latest CPU based torchserve image available on the docker hub. The custom image can also be used using the `--image` parameter.
`python benchmark-ab.py --exec_env docker`

### Run benchmark in GPU docker
This command will run Torchserve inside a docker container with 4 GPUs and perform benchmarking with default parameters.  The docker image used here is the latest GPU based torchserve image available on the docker hub. The custom image can also be used using the `--image` parameter.
`python benchmark-ab.py --exec_env docker --gpus 4`

### Run benchmark using a config file
The config parameters can be provided using cmd line args and a config json file as well.
This command will use all the configuration parameters given in config.json file.
`python benchmark-ab.py --config config.json`

### Sample config file
```json
{
  "url":"https://torchserve.s3.amazonaws.com/mar_files/squeezenet1_1.mar",
  "requests": 1000,
  "concurrency": 10,
  "input": "../examples/image_classifier/kitten.jpg",
  "exec_env": "docker",
  "gpus": "2"
}
```
<<<<<<< HEAD
### Benchmark parameters
The following parameters can be used to run the AB benchmark suite.
- url: Input model URL. Default: "https://torchserve.s3.amazonaws.com/mar_files/squeezenet1_1.mar"
- device: Execution device type. Default: cpu
- exec_env: Execution environment. Default: docker
- concurrency: Concurrency of requests. Default: 10
- requests: Number of requests. Default: 100
- batch_size: The batch size of the model. Default: 1
- batch_delay: Max batch delay of the model. Default:200
- workers: Number of worker thread(s) for model
- input: Input file for model
- content_type: Input file content type.
- image: Custom docker image to run Torchserve on. Default: Standard public Torchserve image
- docker_runtime: Specify docker runtime if required
- ts: Use Already running Torchserve instance. Default: False
- config: All the above params can be set using a config JSON file. When this flag is used, all other cmd line params are ignored.

### Test plans
Benchmark supports pre-defined, pre-configured params that can be selected based on the use case.
1. soak: default model url with requests =100000 and concurrency=10
2. vgg11_1000r_10c: vgg11 model with requests =1000 and concurrency=10
3. vgg11_10000r_100c: vgg11 model with requests =10000 and concurrency=100

Note: These pre-defined parameters in test plan can be overwritten by cmd line args.

### Benchmark reports
The reports are generated at location "/tmp/benchmark/"
- CSV report:  /tmp/benchmark/ab_report.csv
- latency graph:  /tmp/benchmark/predict_latency.png
- torhcserve logs: /tmp/benchmark/logs/model_metrics.log
- raw ab output: /tmp/benchmark/result.txt

### Sample output CSV
| Benchmark | Model | Concurrency | Requests | TS failed requests | TS throughput | TS latency P50 | TS latency P90| TS latency P90 | TS latency mean | TS error rate | Model_p50 | Model_p90 | Model_p99 |
|---|---|---|---|---|---|---|---|---|---|---|---|---| ---|
| AB | https://torchserve.s3.amazonaws.com/mar_files/squeezenet1_1.mar | 10 | 100 | 0 |  15.66 | 512 | 1191 | 2024 |  638.695 | 0 | 196.57 | 270.9 | 106.53|

### Sample latency graph
![](predict_latency.png)
=======

>>>>>>> 9c79f9b2

# Profiling

## Frontend

The benchmarks can be used in conjunction with standard profiling tools such as JProfiler to analyze the system performance.  JProfiler can be downloaded from their [website](https://www.ej-technologies.com/products/jprofiler/overview.html).  Once downloaded, open up JProfiler and follow these steps:

1. Run TorchServe directly through gradle (do not use docker).  This can be done either on your machine or on a remote machine accessible through SSH.
2. In JProfiler, select "Attach" from the ribbon and attach to the ModelServer.  The process name in the attach window should be "com.amazonaws.ml.ts.ModelServer".  If it is on a remote machine, select "On another computer" in the attach window and enter the SSH details.  For the session startup settings, you can leave it with the defaults.  At this point, you should see live CPU and Memory Usage data on JProfiler's Telemetries section.
3. Select Start Recordings in JProfiler's ribbon
4. Run the Benchmark script targeting your running TorchServe instance.  It might run something like `./benchmark.py throughput --ts https://127.0.0.1:8443`.  It can be run on either your local machine or a remote machine (if you are running remote), but we recommend running the benchmark on the same machine as the model server to avoid confounding network latencies.
5. Once the benchmark script has finished running, select Stop Recordings in JProfiler's ribbon

Once you have stopped recording, you should be able to analyze the data.  One useful section to examine is CPU views > Call Tree and CPU views > Hot Spots to see where the processor time is going.

## Backend
The benchmarks can also be used to analyze the backend performance using cProfile. To benchmark a backend code, 

1. Install Torchserve

    Using local TorchServe instance:

    * Install TorchServe using the [install guide](../README.md#install-torchserve)
    
    By using external docker container for TorchServe:

    * Create a [docker container for TorchServe](../docker/README.md).

2. Set environment variable and start Torchserve

    If using local TorchServe instance:
    ```bash
    export TS_BENCHMARK=TRUE
    torchserve --start --model-store <path_to_your_model_store>
    ```
    If using external docker container for TorchServe:
    * start docker with /tmp directory mapped to local /tmp and set `TS_BENCHMARK` to True.
    ```
        docker run --rm -it -e TS_BENCHMARK=True -v /tmp:/tmp -p 8080:8080 -p 8081:8081 pytorch/torchserve:latest
    ```

3. Register a model & perform inference to collect profiling data. This can be done with the benchmark script described in the previous section.
    ```
    python benchmark.py throughput --ts http://127.0.0.1:8080
    ```

4. Visualize SnakeViz results.
 
    To visualize the profiling data using `snakeviz` use following commands:

    ```bash
    pip install snakeviz
    snakeviz tsPythonProfile.prof
    ```
    ![](snake_viz.png)

    It should start up a web server on your machine and automatically open the page. Note that tha above command will fail if executed on a server where no browser is installed. The backend profiling should generate a visualization similar to the pic shown above. <|MERGE_RESOLUTION|>--- conflicted
+++ resolved
@@ -1,8 +1,6 @@
-
-
 # Torchserve Model Server Benchmarking
 
-The benchmarks measure the performance of TorchServe on various models and benchmarks.  It supports either a number of built-in models or a custom model passed in as a path or URL to the .mar file.  It also runs various benchmarks using these models (see benchmarks section below).  The benchmarks are executed in the user machine through a python3 script in case of jmeter and a shell script in case of apache benchmark.  TorchServe is run on the same machine in a docker instance to avoid network latencies.  The benchmark must be run from within the context of the full TorchServe repo(i.e. the benchmark tests reside inside serve/benchmarks folder).
+The benchmarks measure the performance of TorchServe on various models and benchmarks. It supports either a number of built-in models or a custom model passed in as a path or URL to the .mar file. It also runs various benchmarks using these models (see benchmarks section below). The benchmarks are executed in the user machine through a python3 script in case of jmeter and a shell script in case of apache benchmark. TorchServe is run on the same machine in a docker instance to avoid network latencies. The benchmark must be run from within the context of the full TorchServe repo(i.e. the benchmark tests reside inside serve/benchmarks folder).
 
 We currently support benchmarking with JMeter & Apache Bench. One can also profile backend code with snakeviz.
 
@@ -12,7 +10,6 @@
 
 # Benchmarking with JMeter
 
-
 ## Installation
 
 It assumes that you have followed quick start/installation section and have required pre-requisites i.e. python3, java and docker [if needed]. If not then please refer [quick start](https://github.com/pytorch/serve/blob/master/README.md) for setup.
@@ -30,7 +27,7 @@
 
 ### MacOS
 
-For mac, you should have python3 and java installed.  If you wish to run the default benchmarks featuring a docker-based instance of TorchServe, you will need to install docker as well.  Finally, you will need to install jmeter with plugins which can be accomplished by running `mac_install_dependencies.sh`.
+For mac, you should have python3 and java installed. If you wish to run the default benchmarks featuring a docker-based instance of TorchServe, you will need to install docker as well. Finally, you will need to install jmeter with plugins which can be accomplished by running `mac_install_dependencies.sh`.
 
 The benchmarking script requires the following to run:
 - python3
@@ -47,15 +44,12 @@
 ## Benchmarks
 
 We support several basic benchmarks:
-- throughput: Run inference with enough threads to occupy all workers and ensure full saturation of resources to find the throughput.  The number of threads defaults to 100.
+- throughput: Run inference with enough threads to occupy all workers and ensure full saturation of resources to find the throughput. The number of threads defaults to 100.
 - latency: Run inference with a single thread to determine the latency
 - ping: Test the throughput of pinging against the frontend
-<<<<<<< HEAD
-- load: Loads the same model many times in parallel.  The number of loads is given by the "count" option and defaults to 16.
-
-Following benchmarks will be available upon merging PR #255 to master
+- load: Loads the same model many times in parallel. The number of loads is given by the "count" option and defaults to 16.
 - repeated_scale_calls: Will scale the model up to "scale_up_workers"=16 then down to "scale_down_workers"=1 then up and down repeatedly.
-- multiple_models: Loads and scales up three models (1. squeeze-net and 2. resnet), at the same time, runs inferences on them, and then scales them down.  Use the options "urlN", "modelN_name", "dataN" to specify the model url, model name, and the data to pass to the model respectively.  data1 and data2 are of the format "&apos;Some garbage data being passed here&apos;" and data3 is the filesystem path to a file to upload.
+- multiple_models: Loads and scales up three models (1. squeeze-net and 2. resnet), at the same time, runs inferences on them, and then scales them down. Use the options "urlN", "modelN_name", "dataN" to specify the model url, model name, and the data to pass to the model respectively. data1 and data2 are of the format "&apos;Some garbage data being passed here&apos;" and data3 is the filesystem path to a file to upload.
 
 We also support compound benchmarks:
 - concurrent_inference: Runs the basic benchmark with different numbers of threads
@@ -77,13 +71,6 @@
 ```
 
 NOTE - '--docker' and '--ts' are mutually exclusive options
-=======
-- repeated_scale_calls: Will scale the model up to "scale_up_workers"=16 then down to "scale_down_workers"=1 then up and down repeatedly.
-- multiple_models: Loads and scales up three models (1. squeeze-net and 2. resnet), at the same time, runs inferences on them, and then scales them down.  Use the options "urlN", "modelN_name", "dataN" to specify the model url, model name, and the data to pass to the model respectively.  data1 and data2 are of the format "&apos;Some garbage data being passed here&apos;" and data3 is the filesystem path to a file to upload.
-- concurrent_inference: Runs the basic benchmark with different numbers of threads
-
-## Benchmarking in dev/local environment:
->>>>>>> 9c79f9b2
 
 #### Using local TorchServe instance:
 
@@ -120,57 +107,50 @@
 ## Examples
 
 Run basic latency test on default resnet-18 model\
-```./benchmark.py latency --ts http://127.0.0.1:8080```
+```./benchmark.py latency```
 
 
 Run basic throughput test on default resnet-18 model.\
-```./benchmark.py throughput --ts http://127.0.0.1:8080```
-
-Run basic throughput on multiple models model.\
-```./benchmark.py multiple_models --ts http://127.0.0.1:8080```
+```./benchmark.py throughput```
+
 
 Run all benchmarks\
-```./benchmark.py --all --ts http://127.0.0.1:8080```
+```./benchmark.py --all```
 
 
 Run using the squeeze-net model\
-<<<<<<< HEAD
 ```./benchmark.py latency -m squeezenet1_1```
-=======
-```./benchmark.py latency -m squeezenet1_1 --ts http://127.0.0.1:8080```
->>>>>>> 9c79f9b2
 
 
 Run on GPU (4 gpus)\
-```./benchmark.py latency -g 4 --ts http://127.0.0.1:8080 ```
+```./benchmark.py latency -g 4```
 
 
 Run with a custom image\
-```./benchmark.py latency -i {imageFilePath} --ts http://127.0.0.1:8080 ```
+```./benchmark.py latency -i {imageFilePath}```
 
 
 Run with a custom model (works only for CNN based models, which accept image as an input for now. We will add support for more input types in future to this command. )\
-```./benchmark.py latency -c {modelUrl} -i {imageFilePath} --ts http://127.0.0.1:8080 ```
+```./benchmark.py latency -c {modelUrl} -i {imageFilePath}```
 
 
 Run with custom options\
-```./benchmark.py repeated_scale_calls --options scale_up_workers 100 scale_down_workers 10 --ts http://127.0.0.1:8080 ```
-
-<<<<<<< HEAD
+```./benchmark.py repeated_scale_calls --options scale_up_workers 100 scale_down_workers 10```
+
+
 Run against an already running instance of TorchServe\
 ```./benchmark.py latency --ts 127.0.0.1``` (defaults to http, port 80, management port = port + 1)\
 ```./benchmark.py latency --ts 127.0.0.1:8080 --management-port 8081```
-=======
->>>>>>> 9c79f9b2
+
 
 Run with multiple models \
-```./benchmark.py multiple_models --ts http://127.0.0.1:8080 ```
+```./benchmark.py multiple_models```
 
 Run verbose with only a single loop\
 ```./benchmark.py latency -v -l 1```
 
 ## Known Issues(Running with SSL):
-Using ```https``` instead of  ```http``` as the choice of protocol might not work properly currently. This is not a tested option.
+Using ```https``` instead of ```http``` as the choice of protocol might not work properly currently. This is not a tested option.
 ```./benchmark.py latency --ts https://127.0.0.1:8443```
 
 
@@ -218,7 +198,7 @@
 `python benchmark-ab.py --exec_env docker`
 
 ### Run benchmark in GPU docker
-This command will run Torchserve inside a docker container with 4 GPUs and perform benchmarking with default parameters.  The docker image used here is the latest GPU based torchserve image available on the docker hub. The custom image can also be used using the `--image` parameter.
+This command will run Torchserve inside a docker container with 4 GPUs and perform benchmarking with default parameters. The docker image used here is the latest GPU based torchserve image available on the docker hub. The custom image can also be used using the `--image` parameter.
 `python benchmark-ab.py --exec_env docker --gpus 4`
 
 ### Run benchmark using a config file
@@ -237,7 +217,6 @@
   "gpus": "2"
 }
 ```
-<<<<<<< HEAD
 ### Benchmark parameters
 The following parameters can be used to run the AB benchmark suite.
 - url: Input model URL. Default: "https://torchserve.s3.amazonaws.com/mar_files/squeezenet1_1.mar"
@@ -260,40 +239,39 @@
 1. soak: default model url with requests =100000 and concurrency=10
 2. vgg11_1000r_10c: vgg11 model with requests =1000 and concurrency=10
 3. vgg11_10000r_100c: vgg11 model with requests =10000 and concurrency=100
+4. resnet152_batch: Resnet-152 model with batch size = 4, requests =1000 and concurrency=10
+5. resnet152_batch_docker: Resnet-152 model with batch size = 4, requests =1000, concurrency=10 and execution env = docker 
 
 Note: These pre-defined parameters in test plan can be overwritten by cmd line args.
 
 ### Benchmark reports
 The reports are generated at location "/tmp/benchmark/"
-- CSV report:  /tmp/benchmark/ab_report.csv
-- latency graph:  /tmp/benchmark/predict_latency.png
+- CSV report: /tmp/benchmark/ab_report.csv
+- latency graph: /tmp/benchmark/predict_latency.png
 - torhcserve logs: /tmp/benchmark/logs/model_metrics.log
 - raw ab output: /tmp/benchmark/result.txt
 
 ### Sample output CSV
 | Benchmark | Model | Concurrency | Requests | TS failed requests | TS throughput | TS latency P50 | TS latency P90| TS latency P90 | TS latency mean | TS error rate | Model_p50 | Model_p90 | Model_p99 |
 |---|---|---|---|---|---|---|---|---|---|---|---|---| ---|
-| AB | https://torchserve.s3.amazonaws.com/mar_files/squeezenet1_1.mar | 10 | 100 | 0 |  15.66 | 512 | 1191 | 2024 |  638.695 | 0 | 196.57 | 270.9 | 106.53|
+| AB | https://torchserve.s3.amazonaws.com/mar_files/squeezenet1_1.mar | 10 | 100 | 0 | 15.66 | 512 | 1191 | 2024 | 638.695 | 0 | 196.57 | 270.9 | 106.53|
 
 ### Sample latency graph
 ![](predict_latency.png)
-=======
-
->>>>>>> 9c79f9b2
 
 # Profiling
 
 ## Frontend
 
-The benchmarks can be used in conjunction with standard profiling tools such as JProfiler to analyze the system performance.  JProfiler can be downloaded from their [website](https://www.ej-technologies.com/products/jprofiler/overview.html).  Once downloaded, open up JProfiler and follow these steps:
-
-1. Run TorchServe directly through gradle (do not use docker).  This can be done either on your machine or on a remote machine accessible through SSH.
-2. In JProfiler, select "Attach" from the ribbon and attach to the ModelServer.  The process name in the attach window should be "com.amazonaws.ml.ts.ModelServer".  If it is on a remote machine, select "On another computer" in the attach window and enter the SSH details.  For the session startup settings, you can leave it with the defaults.  At this point, you should see live CPU and Memory Usage data on JProfiler's Telemetries section.
+The benchmarks can be used in conjunction with standard profiling tools such as JProfiler to analyze the system performance. JProfiler can be downloaded from their [website](https://www.ej-technologies.com/products/jprofiler/overview.html).  Once downloaded, open up JProfiler and follow these steps:
+
+1. Run TorchServe directly through gradle (do not use docker). This can be done either on your machine or on a remote machine accessible through SSH.
+2. In JProfiler, select "Attach" from the ribbon and attach to the ModelServer. The process name in the attach window should be "com.amazonaws.ml.ts.ModelServer". If it is on a remote machine, select "On another computer" in the attach window and enter the SSH details.  For the session startup settings, you can leave it with the defaults.  At this point, you should see live CPU and Memory Usage data on JProfiler's Telemetries section.
 3. Select Start Recordings in JProfiler's ribbon
-4. Run the Benchmark script targeting your running TorchServe instance.  It might run something like `./benchmark.py throughput --ts https://127.0.0.1:8443`.  It can be run on either your local machine or a remote machine (if you are running remote), but we recommend running the benchmark on the same machine as the model server to avoid confounding network latencies.
+4. Run the Benchmark script targeting your running TorchServe instance. It might run something like `./benchmark.py throughput --ts https://127.0.0.1:8443`. It can be run on either your local machine or a remote machine (if you are running remote), but we recommend running the benchmark on the same machine as the model server to avoid confounding network latencies.
 5. Once the benchmark script has finished running, select Stop Recordings in JProfiler's ribbon
 
-Once you have stopped recording, you should be able to analyze the data.  One useful section to examine is CPU views > Call Tree and CPU views > Hot Spots to see where the processor time is going.
+Once you have stopped recording, you should be able to analyze the data. One useful section to examine is CPU views > Call Tree and CPU views > Hot Spots to see where the processor time is going.
 
 ## Backend
 The benchmarks can also be used to analyze the backend performance using cProfile. To benchmark a backend code, 
